--- conflicted
+++ resolved
@@ -2,9 +2,5 @@
 pkg
 *.log
 .DS_Store
-<<<<<<< HEAD
 Manifest
-=======
-Manifest
-x.rb
->>>>>>> d2cfe06c
+x.rb