--- conflicted
+++ resolved
@@ -3,13 +3,8 @@
   s.required_rubygems_version = Gem::Requirement.new(">= 0") if s.respond_to? :required_rubygems_version=
 
   s.name = 'sinatra'
-<<<<<<< HEAD
-  s.version = '0.3.3'
-  s.date = "2008-11-02"
-=======
   s.version = '0.9.0'
-  s.date = '2008-12-21'
->>>>>>> eef4cb30
+  s.date = '2009-01-06'
 
   s.description = "Classy web-development dressed in a DSL"
   s.summary     = "Classy web-development dressed in a DSL"
@@ -101,11 +96,7 @@
   s.test_files = s.files.select {|path| path =~ /^test\/.*_test.rb/}
 
   s.extra_rdoc_files = %w[README.rdoc LICENSE]
-<<<<<<< HEAD
-  s.add_dependency 'rack', '~> 0.4.0'
-=======
   s.add_dependency 'rack', '>= 0.9.0'
->>>>>>> eef4cb30
 
   s.has_rdoc = true
   s.homepage = "http://sinatra.rubyforge.org"
